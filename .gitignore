/collection*
/miplib*
*__pycache__*
*gurobi_license*
*/batch*
/batch*
/rules*
*mip311

<<<<<<< HEAD

=======
>>>>>>> f202650b
# === Terraform ===
.terraform/
*.tfstate
*.tfstate.backup
*.tfvars
crash.log
<<<<<<< HEAD
*.log
=======
>>>>>>> f202650b
override.tf
override.tf.json
terraform.tfvars.json
.terraform.lock.hcl

# === Terraformer ===
generated/
terraformer.log<|MERGE_RESOLUTION|>--- conflicted
+++ resolved
@@ -7,20 +7,12 @@
 /rules*
 *mip311
 
-<<<<<<< HEAD
-
-=======
->>>>>>> f202650b
 # === Terraform ===
 .terraform/
 *.tfstate
 *.tfstate.backup
 *.tfvars
 crash.log
-<<<<<<< HEAD
-*.log
-=======
->>>>>>> f202650b
 override.tf
 override.tf.json
 terraform.tfvars.json
