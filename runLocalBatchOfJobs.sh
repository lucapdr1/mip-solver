#!/bin/bash
# Usage:
#   bash ./runLocalBatchOfJobs.sh [--input-dir=<dir>] [--output-dir=<dir>] [--rules-folder=<dir>]
#                                  [--parallel-instances=<num>] [--number-of-permutations=<num>]
#                                  [--permute-granularity=<value>] [--time-limit=<value>] [--threads=<num>]
#
# Example (using GNU parallel):
#   parallel ./runLocalBatchOfJobs.sh --input-dir=./batch_easy/ --output-dir=./batch_output/granularity_{} \
<<<<<<< HEAD
#           --parallel-instances=2 --permute-granularity={} --time-limit=3600 ::: 4 5 6 8 10 12 15 20 33 all
=======
#           --parallel-instances=2 --permute-granularity={} --time-limit=3600 --threads=8 ::: 5 6 8 10 12 15 20 33 all
>>>>>>> 1cbc24e7
#
# Default values:
DEFAULT_INPUT_DIR="./input/"
DEFAULT_OUTPUT_DIR="./output/"
DEFAULT_NUMBER_OF_PERMUTATIONS=3
DEFAULT_PARALLEL_INSTANCES=1
DEFAULT_PERMUTE_GRANULARITY_K="all"
DEFAULT_TIME_LIMIT=3600
DEFAULT_THREADS=8

# Function to display help message.
print_help() {
    echo "Usage: bash ./runLocalBatchOfJobs.sh [--input-dir=<dir>] [--output-dir=<dir>] [--rules-folder=<dir>]"
    echo "                                  [--parallel-instances=<num>] [--number-of-permutations=<num>]"
    echo "                                  [--permute-granularity=<value>] [--time-limit=<value>] [--threads=<num>]"
    echo ""
    echo "Default values:"
    echo "  INPUT_DIR: ${DEFAULT_INPUT_DIR}"
    echo "  OUTPUT_DIR: ${DEFAULT_OUTPUT_DIR}"
    echo "  NUMBER_OF_PERMUTATIONS: ${DEFAULT_NUMBER_OF_PERMUTATIONS}"
    echo "  PARALLEL_INSTANCES: ${DEFAULT_PARALLEL_INSTANCES}"
    echo "  PERMUTE_GRANULARITY_K: ${DEFAULT_PERMUTE_GRANULARITY_K}"
    echo "  TIME_LIMIT: ${DEFAULT_TIME_LIMIT}"
    echo "  NUMBER_OF_THREADS: ${DEFAULT_THREADS}"
    echo ""
    echo "Example (using GNU parallel):"
<<<<<<< HEAD
    echo "  parallel ./runLocalBatchOfJobs.sh --input-dir=./batch_easy/ \\"
    echo "         --output-dir=./batch_output/granularity_{} --parallel-instances=2 \\"
    echo "         --permute-granularity={} --time-limit=3600 ::: 4 5 6 8 10 12 15 20 33 all"
=======
    echo "  parallel ./runLocalBatchOfJobs.sh --input-dir=./batch_easy/ \\
          --output-dir=./batch_output/granularity_{} --parallel-instances=2 \\
          --permute-granularity={} --time-limit=3600 --threads=4 ::: 5 6 8 10 12 15 20 33 all"
>>>>>>> 1cbc24e7
}

# Check if help is requested.
for arg in "$@"; do
    case $arg in
        --help|-h)
            print_help
            exit 0
            ;;
    esac
done

# Initialize variables with default values.
INPUT_DIR="$DEFAULT_INPUT_DIR"
OUTPUT_DIR="$DEFAULT_OUTPUT_DIR"
RULES_FOLDER=""
NUMBER_OF_PERMUTATIONS="$DEFAULT_NUMBER_OF_PERMUTATIONS"
PARALLEL_INSTANCES="$DEFAULT_PARALLEL_INSTANCES"
PERMUTE_GRANULARITY_K="$DEFAULT_PERMUTE_GRANULARITY_K"
TIME_LIMIT="$DEFAULT_TIME_LIMIT"
NUMBER_OF_THREADS="$DEFAULT_THREADS"

# Parse named parameters.
for arg in "$@"; do
    case $arg in
        --input-dir=*)
            INPUT_DIR="${arg#*=}"
            shift
            ;;
        --output-dir=*)
            OUTPUT_DIR="${arg#*=}"
            shift
            ;;
        --rules-folder=*)
            RULES_FOLDER="${arg#*=}"
            shift
            ;;
        --parallel-instances=*)
            PARALLEL_INSTANCES="${arg#*=}"
            shift
            ;;
        --number-of-permutations=*)
            NUMBER_OF_PERMUTATIONS="${arg#*=}"
            shift
            ;;
        --permute-granularity=*)
            PERMUTE_GRANULARITY_K="${arg#*=}"
            shift
            ;;
        --time-limit=*)
            TIME_LIMIT="${arg#*=}"
            shift
            ;;
        --threads=*)
            NUMBER_OF_THREADS="${arg#*=}"
            shift
            ;;
        *)
            echo "Unknown option: $arg"
            exit 1
            ;;
    esac
done

# Ensure input folder exists.
if [ ! -d "$INPUT_DIR" ]; then
    echo "Input folder does not exist: $INPUT_DIR"
    exit 1
fi

# Function to process input files for a given JSON rule file.
process_input_files() {
    local json_file="$1"
    local current_output_dir="$2"
    
    # Create output folder if needed.
    mkdir -p "$current_output_dir"
    
    # Create a temporary file to hold file sizes and paths.
    tmpfile=$(mktemp)
    
    # Collect file sizes and paths from the input folder.
    find "$INPUT_DIR" -maxdepth 1 -type f -exec sh -c 'printf "%s %s\n" "$(wc -c < "$1")" "$1"' sh {} \; > "$tmpfile"
    
    # Read sorted file list into an array (preserving spaces in filenames).
    mapfile -t files < <(sort -n "$tmpfile" | cut -d ' ' -f 2-)
    
    for file in "${files[@]}"; do
        if [ -f "$file" ]; then
            INPUT_PROBLEM="$(basename "$file")"
            echo "Processing file: $INPUT_PROBLEM using rule file: $(basename "$json_file")"
            # Pass all necessary parameters as environment variables.
            env INPUT_PROBLEM="$INPUT_PROBLEM" \
                INPUT_DIR="$INPUT_DIR" \
                OUTPUT_DIR="$current_output_dir" \
                NUMBER_OF_PERMUTATIONS="$NUMBER_OF_PERMUTATIONS" \
                PERMUTE_GRANULARITY_K="$PERMUTE_GRANULARITY_K" \
                MAX_SOLVE_TIME="$TIME_LIMIT" \
                NUMBER_OF_THREADS="$NUMBER_OF_THREADS" \
                python main.py "$json_file" &
            
            # Wait if the number of background jobs equals or exceeds the parallel instances limit.
            while [ "$(jobs -r | wc -l)" -ge "$PARALLEL_INSTANCES" ]; do
                sleep 0.1
            done
        fi
    done
    
    # Wait for all background processes to finish.
    wait
    
    # Cleanup the temporary file.
    rm "$tmpfile"
}

# Main processing:
if [ -n "$RULES_FOLDER" ]; then
    # Loop over each JSON file in the rules folder.
    for json_file in "$RULES_FOLDER"/*.json; do
        # Check if any JSON files exist.
        if [ ! -e "$json_file" ]; then
            echo "No JSON files found in rules folder: $RULES_FOLDER"
            exit 1
        fi
        
        # Get the base name of the JSON file (without extension).
        rule_name=$(basename "$json_file" .json)
        # Create an output folder specific to this rule file.
        current_output_dir="${OUTPUT_DIR}${rule_name}/"
        
        process_input_files "$json_file" "$current_output_dir"
    done
else
    # No rules folder provided: process input files using the default or specified output folder.
    process_input_files "" "$OUTPUT_DIR"
fi<|MERGE_RESOLUTION|>--- conflicted
+++ resolved
@@ -6,11 +6,7 @@
 #
 # Example (using GNU parallel):
 #   parallel ./runLocalBatchOfJobs.sh --input-dir=./batch_easy/ --output-dir=./batch_output/granularity_{} \
-<<<<<<< HEAD
-#           --parallel-instances=2 --permute-granularity={} --time-limit=3600 ::: 4 5 6 8 10 12 15 20 33 all
-=======
 #           --parallel-instances=2 --permute-granularity={} --time-limit=3600 --threads=8 ::: 5 6 8 10 12 15 20 33 all
->>>>>>> 1cbc24e7
 #
 # Default values:
 DEFAULT_INPUT_DIR="./input/"
@@ -37,15 +33,9 @@
     echo "  NUMBER_OF_THREADS: ${DEFAULT_THREADS}"
     echo ""
     echo "Example (using GNU parallel):"
-<<<<<<< HEAD
-    echo "  parallel ./runLocalBatchOfJobs.sh --input-dir=./batch_easy/ \\"
-    echo "         --output-dir=./batch_output/granularity_{} --parallel-instances=2 \\"
-    echo "         --permute-granularity={} --time-limit=3600 ::: 4 5 6 8 10 12 15 20 33 all"
-=======
     echo "  parallel ./runLocalBatchOfJobs.sh --input-dir=./batch_easy/ \\
           --output-dir=./batch_output/granularity_{} --parallel-instances=2 \\
           --permute-granularity={} --time-limit=3600 --threads=4 ::: 5 6 8 10 12 15 20 33 all"
->>>>>>> 1cbc24e7
 }
 
 # Check if help is requested.
