--- conflicted
+++ resolved
@@ -1,9 +1,4 @@
 #!/bin/bash
-<<<<<<< HEAD
-#usage: bash ./runLocalBatchOfJobs.sh <input_dir> <output_dir> [rules_folder|parallel_instances] [parallel_instances if rules_folder provided]
-
-# Set default values if arguments are not provided
-=======
 # Usage:
 #   bash ./runLocalBatchOfJobs.sh [--input-dir=<dir>] [--output-dir=<dir>] [--rules-folder=<dir>]
 #                                  [--parallel-instances=<num>] [--number-of-permutations=<num>]
@@ -14,13 +9,10 @@
 #           --parallel-instances=2 --permute-granularity={} --time-limit=3600 ::: 5 6 8 10 12 15 20 33 all
 #
 # Default values:
->>>>>>> 5b64d786
 DEFAULT_INPUT_DIR="./input/"
 DEFAULT_OUTPUT_DIR="./output/"
 DEFAULT_NUMBER_OF_PERMUTATIONS=3
 DEFAULT_PARALLEL_INSTANCES=1
-<<<<<<< HEAD
-=======
 DEFAULT_PERMUTE_GRANULARITY_K="all"
 DEFAULT_TIME_LIMIT=3600
 
@@ -43,7 +35,6 @@
     echo "         --output-dir=./batch_output/granularity_{} --parallel-instances=2 \\"
     echo "         --permute-granularity={} --time-limit=3600 ::: 5 6 8 10 12 15 20 33 all"
 }
->>>>>>> 5b64d786
 
 # Check if help is requested.
 for arg in "$@"; do
@@ -55,25 +46,6 @@
     esac
 done
 
-<<<<<<< HEAD
-# Initialize variables for rules folder and parallel instances.
-RULES_FOLDER=""
-NUMBER_OF_PERMUTATIONS=$DEFAULT_NUMBER_OF_PERMUTATIONS
-PARALLEL_INSTANCES=$DEFAULT_PARALLEL_INSTANCES
-
-# Determine if the third parameter is a directory (rules folder) or parallel instances number.
-if [ ! -z "$3" ]; then
-    if [ -d "$3" ]; then
-        RULES_FOLDER="$3"
-        # If a fourth parameter is provided, use it as PARALLEL_INSTANCES.
-        if [ ! -z "$4" ]; then
-            PARALLEL_INSTANCES="$4"
-        fi
-    else
-        PARALLEL_INSTANCES="$3"
-    fi
-fi
-=======
 # Initialize variables with default values.
 INPUT_DIR="$DEFAULT_INPUT_DIR"
 OUTPUT_DIR="$DEFAULT_OUTPUT_DIR"
@@ -120,7 +92,6 @@
             ;;
     esac
 done
->>>>>>> 5b64d786
 
 # Ensure input folder exists.
 if [ ! -d "$INPUT_DIR" ]; then
@@ -142,11 +113,7 @@
     # Collect file sizes and paths from the input folder.
     find "$INPUT_DIR" -maxdepth 1 -type f -exec sh -c 'printf "%s %s\n" "$(wc -c < "$1")" "$1"' sh {} \; > "$tmpfile"
     
-<<<<<<< HEAD
-    # Read sorted file list into an array to preserve spaces in filenames
-=======
     # Read sorted file list into an array (preserving spaces in filenames).
->>>>>>> 5b64d786
     mapfile -t files < <(sort -n "$tmpfile" | cut -d ' ' -f 2-)
     
     for file in "${files[@]}"; do
@@ -158,34 +125,21 @@
                 INPUT_DIR="$INPUT_DIR" \
                 OUTPUT_DIR="$current_output_dir" \
                 NUMBER_OF_PERMUTATIONS="$NUMBER_OF_PERMUTATIONS" \
-<<<<<<< HEAD
-                python main.py "$json_file" &
-            
-            # If the number of background jobs equals/exceeds the limit, wait for one to finish.
-=======
                 PERMUTE_GRANULARITY_K="$PERMUTE_GRANULARITY_K" \
                 MAX_SOLVE_TIME="$TIME_LIMIT" \
                 python main.py "$json_file" &
             
             # Wait if the number of background jobs equals or exceeds the parallel instances limit.
->>>>>>> 5b64d786
             while [ "$(jobs -r | wc -l)" -ge "$PARALLEL_INSTANCES" ]; do
                 sleep 0.1
             done
         fi
     done
     
-<<<<<<< HEAD
-    # Wait for all background processes to finish
-    wait
-    
-    # Cleanup the temporary file
-=======
     # Wait for all background processes to finish.
     wait
     
     # Cleanup the temporary file.
->>>>>>> 5b64d786
     rm "$tmpfile"
 }
 
