# MIP-Solver

`mip-solver` is a Python-based framework designed to facilitate the experimentation and analysis of Mixed Integer Programming (MIP) problems. The framework supports loading MPS files, permuting problem variables, and comparing the performance of solvers on original and permuted problems.



## Pull the Repository

Clone the repository to your local machine:

```bash
git clone https://github.com/lucapdr1/mip-solver
cd mip-solver
```

## Installation

### Option 1: Using Conda

1. **Create the Conda environment**

   Use the provided `environment-py311.yml` file to create a new Conda environment:

   ```bash
   conda env create -f environment-py311.yml
   ```

2. **Activate the environment**

   Activate the new environment (here named `mip311`):

   ```bash
   conda activate mip311
   ```

### Option 2: Using Pip (Python venv)

1. **Create the virtual environment**

   Create a new virtual environment called `mip311`:

   ```bash
   python -m venv mip311
   ```

2. **Activate the environment**

   - On macOS/Linux:

     ```bash
     source mip311/bin/activate
     ```

   - On Windows:

     ```bash
     mip311\Scripts\activate
     ```

3. **Install dependencies**

   Install the required Python packages:

   ```bash
   pip install -r requirements.txt
   ```

## Usage

1. **Activate the environment**

   Ensure your environment is activated (either via Conda or the virtual environment).

Below is an updated README section that shows how to run the script both directly and via GNU parallel, along with a note about processing all input instances versus a subset:

---

<<<<<<< HEAD
   ```bash
   bash ./runLocalBatchOfJobs.sh ./mip_lib/ ./batch_output/ 4
   ```
   Since the file is executable it should also work omitting the bash command at the beginnig

   - `./mip_lib/` is the folder containing the miplib problems.
   - `./batch_output/` is the folder where the results will be saved.
   - 4 is the numer of parallel instances
   - **Note:** Remember to include the closing `/` at the end of each folder name.
=======
## 2. Run the Batch Jobs

The script will process **all** files (instances) found in the input folder you specify. If you want to run the job on only a subset of instances, simply create a folder containing only the desired files and pass that folder as the input directory.

### Direct Execution

In the root directory of the project, you can run the script with named parameters. For example:

```bash
bash ./runLocalBatchOfJobs.sh --input-dir=./mip_lib/ --output-dir=./batch_output/ --parallel-instances=4
```

Since the file is executable, you can also omit the `bash` command:

```bash
./runLocalBatchOfJobs.sh --input-dir=./mip_lib/ --output-dir=./batch_output/ --parallel-instances=4
```

- `--input-dir=./mip_lib/` is the folder containing the miplib problems.
- `--output-dir=./batch_output/` is the folder where the results will be saved.
- `--parallel-instances=4` sets the number of parallel jobs within the script (note that 1 is a valid option).
- **Note:** Remember to include the closing `/` at the end of each folder name.

### Execution Using GNU Parallel

You can also run multiple experiments in parallel with different parameters. For example, if you want to test experiments with two or more different granularity values (e.g., 5, 6, 8, 10, 12, 15, 20, 33, and all), use GNU parallel as follows:

```bash
parallel ./runLocalBatchOfJobs.sh --input-dir=./mip_lib/ --output-dir=./batch_output/granularity_{} --parallel-instances=4 --permute-granularity={} --time-limit=3600 ::: 5 6 8 10 12 15 20 33 all
```

In this command:
- `{}` is replaced by the granularity value for each job.
- The output directories will be created as, for example, `./batch_output/granularity_5/` and `./batch_output/granularity_all/` respectively.
- The script will process all files in the `./mip_lib/` folder. If you wish to run the experiment on only a subset of instances, create a folder with only those instances and provide that folder as the `--input-dir` parameter.
>>>>>>> 5b64d786

--------------

## Features

- **Load and Solve MIP Problems**: Read problems from MPS files and solve them using the Gurobi solver.
- **Random Permutations**: Generate permuted versions of MIP problems to analyze solver performance under different variable orderings.
- **Experimentation Framework**: Log results, compare solutions, and evaluate differences in objective values between original and permuted problems.

## Folder Structure

```plaintext
mip-solver/
├── core/
│   ├── logging_handler.py           # Logging utility for structured experiment logs
│   ├── problem_permutator.py        # Handles variable permutation for MIP problems
│   └── optimization_experiment.py   # Main class for running optimization experiments
├── input/
│   └── example3.mps                 # Example MPS file for experimentation
├── main.py                          # Entry point to run the optimization experiment
├── experiment.ipynb                 # Jupyter notebook for interactive experimentation
```

## Requirements

- Python 3.8+
- Gurobi Solver (with a valid license)
- Required Python packages (see [Installation](#installation))

## Installation

1. Clone the repository:
   ```bash
   git clone <repository-url>
   cd mip-solver
   ```

2. Install dependencies:
   ```bash
   pip install -r requirements.txt
   ```

3. Install Gurobi and configure your license:
   Follow the instructions on the [Gurobi website](https://www.gurobi.com/documentation/).

## Usage

### Running the Experiment

1. Place your MPS file in the `input/` directory.
2. Update the `file_path` in `main.py` to point to your MPS file:
   ```python
   file_path = "input/example3.mps"
   ```
3. Run the experiment:
   ```bash
   python main.py
   ```

### Interactive Experimentation

You can also use the `experiment.ipynb` notebook for interactive testing. Open the notebook in Jupyter and follow the steps to load and solve problems or to analyze permuted versions.

## Modules

### `core/logging_handler.py`
Provides a centralized logging mechanism for recording experiment results, errors, and comparison metrics.

### `core/problem_permutator.py`
Handles the generation of permuted versions of MIP problems by randomly shuffling variables while preserving problem structure.

### `core/optimization_experiment.py`
Defines the main class for conducting optimization experiments, comparing the performance of solvers on original and permuted problems.

## Example Workflow

1. **Load a Problem**: The experiment reads a MIP problem from an MPS file.
2. **Solve Original Problem**: Solve the original problem using Gurobi.
3. **Permute Variables**: Generate a new problem with permuted variables.
4. **Solve Permuted Problem**: Solve the permuted problem and compare results with the original.

## Logging and Results

Logs are saved in the `experiments/` directory by default. These logs include:
- Problem details (variables, constraints, objective sense)
- Solver status and objective values for original and permuted problems
- Comparison metrics (absolute and relative differences)

## Contributing

Contributions are welcome! Feel free to open an issue or submit a pull request.

## License

This project is licensed under the MIT License. See the `LICENSE` file for details.
<|MERGE_RESOLUTION|>--- conflicted
+++ resolved
@@ -75,17 +75,6 @@
 
 ---
 
-<<<<<<< HEAD
-   ```bash
-   bash ./runLocalBatchOfJobs.sh ./mip_lib/ ./batch_output/ 4
-   ```
-   Since the file is executable it should also work omitting the bash command at the beginnig
-
-   - `./mip_lib/` is the folder containing the miplib problems.
-   - `./batch_output/` is the folder where the results will be saved.
-   - 4 is the numer of parallel instances
-   - **Note:** Remember to include the closing `/` at the end of each folder name.
-=======
 ## 2. Run the Batch Jobs
 
 The script will process **all** files (instances) found in the input folder you specify. If you want to run the job on only a subset of instances, simply create a folder containing only the desired files and pass that folder as the input directory.
@@ -121,7 +110,6 @@
 - `{}` is replaced by the granularity value for each job.
 - The output directories will be created as, for example, `./batch_output/granularity_5/` and `./batch_output/granularity_all/` respectively.
 - The script will process all files in the `./mip_lib/` folder. If you wish to run the experiment on only a subset of instances, create a folder with only those instances and provide that folder as the `--input-dir` parameter.
->>>>>>> 5b64d786
 
 --------------
 
