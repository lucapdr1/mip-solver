# main.py

import sys
from core.optimization_experiment import OptimizationExperiment
from core.ordering.rule_combination_hierarchical import HierarchicalRuleComposition
from core.ordering.rule_combination_recursive import RecursiveHierarchicalRuleComposition
from core.ordering.variables.variable_type_rule import VariableTypeRule
from core.ordering.variables.cols_bound_category_rule import BoundCategoryRule
from core.ordering.variables.objective_coefficient_rule import ObjectiveCoefficientRule
from core.ordering.variables.cols_coefficient_rule import ColumnsCoefficientRule
from core.ordering.variables.variable_occurrence_rule import VariableOccurrenceRule
from core.ordering.constraints.constraint_sense_rule import ConstraintSenseRule
from core.ordering.constraints.constr_composition_rule import ConstraintCompositionRule
from core.ordering.constraints.rhs_value_rule import RHSValueRule
from core.ordering.constraints.row_coefficient_rule import RowCoefficientRule
from core.ordering.constraints.constraint_range_rule import ConstraintRangeRule
from core.ordering.recursive.cardinality_rule import NonZeroCountRule, ObjectiveNonZeroCountRule
from core.ordering.recursive.sign_pattern_rule import SignPatternRule
from core.ordering.recursive.scale_Invariant_rules import ConstraintIntegerCountRule, ConstraintContinuousCountRule, BothBoundsFiniteCountRule, BothBoundsInfiniteCountRule, OneBoundFiniteCountRule
from core.ordering.recursive.normalized_occurrence_rule import NormalizedOccurrenceCountRule
from core.ordering.recursive.specific_rules import AllBinaryVariablesRule, AllCoefficientsOneRule
from core.ordering.recursive.ladder_intra_rule import LadderIntraRule
from utils.gurobi_utils import init_gurobi_env, get_Input_problem
from utils.rulemap import load_rules_from_json
from utils.config import NUMBER_OF_PERMUTATIONS, RECURSIVE_RULES


def create_hierarchical_ordering():
    """Old Hierarchical Approach"""
    var_block_rules = [
        VariableTypeRule(1),  
        BoundCategoryRule(1)
    ]
    
    var_intra_rules = [
        ColumnsCoefficientRule(1),
        ObjectiveCoefficientRule(100),
        VariableOccurrenceRule(1)
    ]

    constr_block_rules = [
        ConstraintSenseRule(1),
        ConstraintCompositionRule(1)
    ]

    constr_intra_rules = [
        RowCoefficientRule(1),
        RHSValueRule(100),
        ConstraintRangeRule(1)
    ]

    return HierarchicalRuleComposition(
        var_block_rules=var_block_rules,
        var_intra_rules=var_intra_rules,
        constr_block_rules=constr_block_rules,
        constr_intra_rules=constr_intra_rules
    )


def create_recursive_hierarchical_ordering(json_file=None):
    """New Recursive Hierarchical Approach"""
    matrix_block_rules = [
        VariableTypeRule(),
        BoundCategoryRule(),
        ConstraintCompositionRule(),
    ]

    if json_file:
        print(f"Loading matrix_repeatable_rules from {json_file}...")
        matrix_repatable_rules = load_rules_from_json(json_file)
    else:
        matrix_repatable_rules = [
            #Rules that likely are producing blocks only on very few instances
            AllCoefficientsOneRule(),
            AllBinaryVariablesRule(),
            #All the other rules
            NonZeroCountRule(),
            ObjectiveNonZeroCountRule(),
            SignPatternRule(),
            BothBoundsFiniteCountRule(),
            BothBoundsInfiniteCountRule(),
            OneBoundFiniteCountRule(),
<<<<<<< HEAD
            #Moved after
            ConstraintIntegerCountRule(),
            ConstraintContinuousCountRule(),
=======
            
>>>>>>> 7ca4d6b6
        ]

    matrix_intra_rules = [
        #LadderIntraRule(0.3),
        #ColumnsCoefficientRule(1),
        #ObjectiveCoefficientRule(100),
        #VariableOccurrenceRule(1),
        #RowCoefficientRule(1),
        #RHSValueRule(100),
        #ConstraintRangeRule(1)
    ]

    return RecursiveHierarchicalRuleComposition(
        matrix_block_rules_parent=matrix_block_rules,
        matrix_block_rules_child=matrix_repatable_rules,
        matrix_intra_rules=matrix_intra_rules,
        max_depth=50
    )


if __name__ == "__main__":
    try:
        gp_env = init_gurobi_env()
        input_problem = get_Input_problem()

        # Check if a JSON file was passed as an argument
        json_file = sys.argv[1] if len(sys.argv) > 1 else None

        ordering_rule = create_recursive_hierarchical_ordering(json_file) if RECURSIVE_RULES else create_hierarchical_ordering()

        experiment = OptimizationExperiment(gp_env, input_problem, ordering_rule)
        results = experiment.run_experiment(NUMBER_OF_PERMUTATIONS)
    except Exception as e:
        print(f"Experiment failed: {e}")<|MERGE_RESOLUTION|>--- conflicted
+++ resolved
@@ -77,16 +77,11 @@
             NonZeroCountRule(),
             ObjectiveNonZeroCountRule(),
             SignPatternRule(),
+            ConstraintIntegerCountRule(),
+            ConstraintContinuousCountRule(),
             BothBoundsFiniteCountRule(),
             BothBoundsInfiniteCountRule(),
             OneBoundFiniteCountRule(),
-<<<<<<< HEAD
-            #Moved after
-            ConstraintIntegerCountRule(),
-            ConstraintContinuousCountRule(),
-=======
-            
->>>>>>> 7ca4d6b6
         ]
 
     matrix_intra_rules = [
