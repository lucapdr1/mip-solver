--- conflicted
+++ resolved
@@ -179,38 +179,7 @@
             final_ordered_result = self.solve_problem(ordered_permuted_model)
             ProblemPrinter.log_model(ordered_permuted_model, self.logger, level="DEBUG")
 
-<<<<<<< HEAD
-            # Validate equivalence between canonical forms (from original and from permuted)
-            are_equivalent = self.canonical_generator.validate(original_canonical, permuted_canonical)
-
-            # Store results, including permutation distances
-            result = {
-                'equivalent': are_equivalent,
-                'original_vars': original_canonical.NumVars,
-                'permuted_vars': permuted_canonical.NumVars,
-                'original_constrs': original_canonical.NumConstrs,
-                'permuted_constrs': permuted_canonical.NumConstrs,
-                'original_objective': original_result['objective_value'],
-                'permuted_objective': permuted_result['objective_value'],
-                'original_solve_time': original_result['solve_time'],
-                'permuted_solve_time': permuted_result['solve_time'],
-                'canonical_from_original_objective': canonical_from_original_result['objective_value'],
-                'canonical_from_permuted_objective': final_ordered_result['objective_value'],
-                'canonical_from_original_solve_time': canonical_from_original_result['solve_time'],
-                'canonical_from_permuted_solve_time': final_ordered_result['solve_time'],
-                'permutation_distance_before_canonicalization': permuted_distance,
-                'permutation_distance_after_canonicalization': canonical_distance,
-                'used_row_scales': used_row_scales,
-                'used_col_scales': used_col_scales
-            }
-
-            if LOG_MODEL_COMPARISON and not are_equivalent:
-                IterationLogger().log_model_comparison(original_canonical, permuted_canonical)
-
-            return result
-=======
             return permuted_canonical, permuted_result, final_ordered_result, permuted_distance, canonical_distance
->>>>>>> ba9ffd63
 
         except Exception as e:
             self.logger.error(f"Error in single iteration: {str(e)}")
