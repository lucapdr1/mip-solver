--- conflicted
+++ resolved
@@ -28,10 +28,6 @@
         self.original_model = self.load_problem()
         self.ordering_rule = ordering_rule
 
-<<<<<<< HEAD
-    def run_single_iteration(self, original_result, canonical_from_original_result, original_canonical, original_canonical_var_order, original_canonical_constr_order):
-        """Run a single iteration of the experiment with solving and detailed logging"""
-=======
         IterationLogger().log_model_info(self.original_model, file_path)
 
         self.permutator = ProblemPermutator(gp_env, self.original_model)
@@ -74,74 +70,31 @@
 
     def run_single_iteration(self, original_result, canonical_from_original_result, 
                              original_canonical, original_canonical_var_order, original_canonical_constr_order):
->>>>>>> 2de6495c
         try:
             self.logger.debug("Starting new iteration...")
 
             # === 1. Create the permuted problem (unscaled) ===
             self.logger.info("Creating Permuted Problem")
             permuted_model, var_permutation, constr_permutation, _, _ = self.permutator.create_permuted_problem()
-<<<<<<< HEAD
-
-            ProblemPrinter.log_model(permuted_model, self.logger, level="DEBUG")
-
-            # Compute permutation distance BEFORE canonicalization
-            self.logger.info("Computing Permutation Distance before Canonicalization...")
-
-            original_var_order = list(range(self.original_model.NumVars))
-            original_constr_order = list(range(self.original_model.NumConstrs))
-
-=======
             ProblemPrinter.log_model(permuted_model, self.logger, level="DEBUG")
 
             # Compute permutation distance BEFORE canonicalization (using unscaled permuted model)
             self.logger.info("Computing Permutation Distance before Canonicalization...")
             original_var_order = list(range(self.original_model.NumVars))
             original_constr_order = list(range(self.original_model.NumConstrs))
->>>>>>> 2de6495c
             self.logger.debug(f"Original Constraint Order: {original_constr_order}")
             self.logger.debug(f"Permuted Constraint Order: {constr_permutation}")
             self.logger.debug(f"Original Variable Order: {original_var_order}")
             self.logger.debug(f"Permuted Variable Order: {var_permutation}")
-<<<<<<< HEAD
-          
-            permuted_distance = self.permutator.permutation_distance(
-                original_constr_order,  original_var_order,
-=======
 
             permuted_distance = self.permutator.permutation_distance(
                 original_constr_order, original_var_order,
->>>>>>> 2de6495c
                 constr_permutation, var_permutation,
                 row_dist_method="kendall_tau",
                 col_dist_method="kendall_tau",
                 alpha=1.0, 
                 beta=1.0
             )
-<<<<<<< HEAD
-
-            self.logger.info(f"Permutation Distance Before Canonicalization: {permuted_distance}")
-
-            # Solve the permuted problem
-            self.logger.info("Solving Permuted Problem")
-            permuted_result = self.solve_problem(permuted_model)
-
-            # Compare original and permuted before canonicalization
-            self.logger.debug("Before canonicalization:")
-            A_orig = self.original_model.getA()
-            A_perm = permuted_model.getA()
-            self.logger.debug(f"Original matrix: shape={A_orig.shape}, nnz={A_orig.nnz}")
-            self.logger.debug(f"Permuted matrix: shape={A_perm.shape}, nnz={A_perm.nnz}")
-
-            # Generate canonical form for the permuted model
-            self.logger.debug("Generating canonical form for permuted model...")
-            permuted_canonical, permuted_canonical_var_order, permuted_canonical_constr_order = (
-                CanonicalFormGenerator(self.gp_env, permuted_model, self.ordering_rule, self.normalizer)
-                .get_canonical_form()
-            )
-
-            ProblemPrinter.log_model(permuted_canonical, self.logger, level="DEBUG")
-=======
             self.logger.info(f"Permutation Distance Before Canonicalization: {permuted_distance}")
 
             # Solve the unscaled permuted problem (for metric purposes)
@@ -216,7 +169,6 @@
                 beta=1.0
             )
             self.logger.info(f"Permutation Distance After Canonicalization: {canonical_distance}")
->>>>>>> 2de6495c
 
             # === 4. Apply final canonical ordering to the unscaled permuted model and solve it ===
             self.logger.info("Applying final canonical ordering to permuted model and solving it")
@@ -225,38 +177,7 @@
             final_ordered_result = self.solve_problem(ordered_permuted_model)
             ProblemPrinter.log_model(ordered_permuted_model, self.logger, level="DEBUG")
 
-<<<<<<< HEAD
-            # Compute COMPOSED permutation order
-            self.logger.info("Computing Adjusted Permuted Canonical Order...")
-            
-            # Correct permutation composition: π_final = π_perm ∘ π_canon (applied on original)
-            final_var_order = var_permutation[permuted_canonical_var_order]
-            final_constr_order = constr_permutation[permuted_canonical_constr_order]
-
-
-            # Compute permutation distance AFTER canonicalization
-            self.logger.info("Computing Permutation Distance after Canonicalization...")
-
-            self.logger.debug(f"Original Canonical Constraint Order: {original_canonical_constr_order}")
-            self.logger.debug(f"Permuted Canonical Constraint Order: {final_constr_order}")
-            self.logger.debug(f"Original Canonical Variable Order: {original_canonical_var_order}")
-            self.logger.debug(f"Permuted Canonical Variable Order: {final_var_order}")
-
-            canonical_distance = self.permutator.permutation_distance(
-                original_canonical_constr_order, original_canonical_var_order,
-                final_constr_order, final_var_order,
-                row_dist_method="kendall_tau",
-                col_dist_method="kendall_tau",
-                alpha=1.0, 
-                beta=1.0
-            )
-
-            self.logger.info(f"Permutation Distance After Canonicalization: {canonical_distance}")
-
-            # Validate equivalence
-=======
             # Validate equivalence between canonical forms (from original and from permuted)
->>>>>>> 2de6495c
             are_equivalent = self.canonical_generator.validate(original_canonical, permuted_canonical)
 
             # Store results, including permutation distances
@@ -273,17 +194,11 @@
                 'canonical_from_original_objective': canonical_from_original_result['objective_value'],
                 'canonical_from_permuted_objective': final_ordered_result['objective_value'],
                 'canonical_from_original_solve_time': canonical_from_original_result['solve_time'],
-<<<<<<< HEAD
-                'canonical_from_permuted_solve_time': canonical_from_permuted_result['solve_time'],
-                'permutation_distance_before_canonicalization': permuted_distance,
-                'permutation_distance_after_canonicalization': canonical_distance
-=======
                 'canonical_from_permuted_solve_time': final_ordered_result['solve_time'],
                 'permutation_distance_before_canonicalization': permuted_distance,
                 'permutation_distance_after_canonicalization': canonical_distance,
                 'used_row_scales': used_row_scales,
                 'used_col_scales': used_col_scales
->>>>>>> 2de6495c
             }
 
             if LOG_MODEL_COMPARISON and not are_equivalent:
@@ -295,43 +210,6 @@
             self.logger.error(f"Error in single iteration: {str(e)}")
             raise
 
-<<<<<<< HEAD
-    def run_experiment(self, num_iterations):
-        """Run multiple iterations with detailed logging and solving functionality"""
-        ProblemPrinter.log_model(self.original_model, self.logger, level="DEBUG")
-        results = []
-
-        # Solve the original problem once
-        self.logger.info("Solving Original Problem")
-        original_result = self.solve_problem(self.original_model)
-
-        # Generate the canonical form of the original model once
-        self.logger.debug("Generating canonical form for the original model...")
-        original_canonical, original_canonical_var_order, original_canonical_constr_order = self.canonical_generator.get_canonical_form()
-        ProblemPrinter.log_model(original_canonical, self.logger, level="DEBUG")
-
-        # Solve the Canonical from original once
-        self.logger.info("Solving Canonical from Original Problem")
-        canonical_from_original_result  = self.solve_problem(original_canonical)
-
-        for i in range(num_iterations):
-            self.logger.info(f"Running iteration {i+1}/{num_iterations}")
-            try:
-                iteration_result = self.run_single_iteration(original_result, canonical_from_original_result ,original_canonical, original_canonical_var_order, original_canonical_constr_order)
-                results.append(iteration_result)
-                self.log_iteration_results(i + 1, iteration_result)
-
-            except Exception as e:
-                self.logger.error(f"Error in iteration {i+1}: {str(e)}")
-                raise
-
-        # Compute and log solve-time variability metrics
-        self.compute_solve_time_variability_std(results)   # Solve times
-        self.compute_distance_variability_std(results) # Distances
-        return results
-
-=======
->>>>>>> 2de6495c
     def load_problem(self):
         """
         Load the optimization problem from LP/MPS file, either locally or from S3.
@@ -393,141 +271,4 @@
             return result
         except gp.GurobiError as e:
             self.logger.error(f"Gurobi Error: {e}")
-<<<<<<< HEAD
-            raise
-
-    def log_iteration_results(self, iteration_num, iteration_result):
-        """Logs the results of a single iteration"""
-        self.logger.info(f"Iteration {iteration_num} Results:")
-        self.logger.info(f"- Models equivalent: {iteration_result['equivalent']}")
-        self.logger.info(f"- Variable counts match: {iteration_result['original_vars'] == iteration_result['permuted_vars']}")
-        self.logger.info(f"- Constraint counts match: {iteration_result['original_constrs'] == iteration_result['permuted_constrs']}")
-        self.logger.info(f"- Original Objective Value: {iteration_result['original_objective']}")
-        self.logger.info(f"- Permuted Objective Value: {iteration_result['permuted_objective']}")
-        self.logger.info(f"- Canonical from Original Objective Value: {iteration_result['canonical_from_original_objective']}")
-        self.logger.info(f"- Canonical from Permuted Objective Value: {iteration_result['canonical_from_permuted_objective']}")
-        self.logger.info(f"- Original Solve Time: {iteration_result['original_solve_time']:.10f} seconds")
-        self.logger.info(f"- Permuted Solve Time: {iteration_result['permuted_solve_time']:.10f} seconds")
-        self.logger.info(f"- Canonical from Original Solve Time: {iteration_result['canonical_from_original_solve_time']:.10f} seconds")
-        self.logger.info(f"- Canonical from Permuted Solve Time: {iteration_result['canonical_from_permuted_solve_time']:.10f} seconds")
-        self.logger.info(f"- Permutation Distance Before Canonicalization: {iteration_result['permutation_distance_before_canonicalization']}")
-        self.logger.info(f"- Permutation Distance After Canonicalization: {iteration_result['permutation_distance_after_canonicalization']}")
-
-    def compute_solve_time_variability(self, results): #Old pairwise not used now
-        """
-        Computes and logs the variability in solve times for:
-        - Original vs Permuted model
-        - Canonical (from Original) vs Canonical (from Permuted)
-        """
-        import numpy as np
-
-        def relative_difference(x, y):
-            # Small epsilon to avoid division by zero
-            return abs(x - y) / max(abs(x), abs(y), 1e-12)
-
-        # Collect the relative differences in solve times
-        original_vs_permuted_diffs = []
-        canonical_vs_canonical_diffs = []
-
-        for res in results:
-            original_vs_permuted_diffs.append(
-                relative_difference(res["original_solve_time"], res["permuted_solve_time"])
-            )
-            canonical_vs_canonical_diffs.append(
-                relative_difference(
-                    res["canonical_from_original_solve_time"],
-                    res["canonical_from_permuted_solve_time"]
-                )
-            )
-
-        # Compute mean solve-time variability
-        mean_orig_perm_var = np.mean(original_vs_permuted_diffs) if original_vs_permuted_diffs else 0.0
-        mean_canon_var = np.mean(canonical_vs_canonical_diffs) if canonical_vs_canonical_diffs else 0.0
-
-        self.logger.info("Solve-Time Variability Metrics:")
-        self.logger.info(f"- Mean Solve-Time Variability (Original vs Permuted): {mean_orig_perm_var:.6f}")
-        self.logger.info(f"- Mean Solve-Time Variability (Canonical vs Canonical): {mean_canon_var:.6f}")
-
-        if mean_canon_var < mean_orig_perm_var:
-            self.logger.info("Canonical form has improved solve-time consistency across permutations.")
-        else:
-            self.logger.warning("Canonical form still exhibits significant solve-time variability.")
-
-    def compute_solve_time_variability_std(self, results):
-        """
-        Computes and logs two key standard deviation metrics:
-        1. Variability of permuted solve times including the original solve time.
-        2. Variability of canonical solve times including the canonical-from-original solve time.
-        """
-        import numpy as np
-
-        # If you have fewer than 2 runs, std is not well-defined (ddof=1 leads to zero-division).
-        if len(results) < 2:
-            self.logger.warning("Not enough runs to compute standard deviation of solve times.")
-            return
-
-        # Extract original solve time (constant across runs)
-        original_solve_time = results[0]['original_solve_time']
-        canonical_from_original_solve_time = results[0]['canonical_from_original_solve_time']
-
-        # Extract all permuted solve times and canonical-from-permuted solve times
-        permuted_solve_times = [r['permuted_solve_time'] for r in results]
-        canonical_from_permuted_solve_times = [r['canonical_from_permuted_solve_time'] for r in results]
-
-        # Append original solve time to permuted list
-        permuted_solve_times.append(original_solve_time)
-        
-        # Append canonical-from-original solve time to canonical list
-        canonical_from_permuted_solve_times.append(canonical_from_original_solve_time)
-
-        # Compute standard deviation
-        std_permuted = np.std(permuted_solve_times, ddof=1)
-        std_canon_perm = np.std(canonical_from_permuted_solve_times, ddof=1)
-
-        # Log results
-        self.logger.info("Solve-Time Variability (Standard Deviation):")
-        self.logger.info(f" - Std(Original + Permuted Solve Times): {std_permuted:.6f}")
-        self.logger.info(f" - Std(Canonical-from-Original + Canonical-from-Permuted Solve Times): {std_canon_perm:.6f}")
-
-        # Comparison
-        if std_canon_perm < std_permuted:
-            self.logger.info("Canonical form reduces solve-time variability across permutations.")
-        else:
-            self.logger.warning("Canonical form does NOT sufficiently reduce solve-time variability across permutations.")
-
-    def compute_distance_variability_std(self, results):
-        """
-        Computes and logs the standard deviation of permutation distances across all iterations.
-        The distance is always pairwise, so we measure:
-        1. Variability of permutation distances BEFORE canonicalization.
-        2. Variability of permutation distances AFTER canonicalization.
-        """
-        import numpy as np
-
-        # If you have fewer than 2 runs, std is not well-defined
-        if len(results) < 2:
-            self.logger.warning("Not enough runs to compute standard deviation of permutation distances.")
-            return
-
-        # Extract permutation distances
-        distances_before = [r['permutation_distance_before_canonicalization'] for r in results]
-        distances_after = [r['permutation_distance_after_canonicalization'] for r in results]
-
-        # Compute sample standard deviation
-        std_before = np.std(distances_before, ddof=1)
-        std_after = np.std(distances_after, ddof=1)
-
-        # Log results
-        self.logger.info("Permutation Distance Variability (Standard Deviation):")
-        self.logger.info(f" - Std(Permutation Distance Before Canonicalization): {std_before:.6f}")
-        self.logger.info(f" - Std(Permutation Distance After Canonicalization): {std_after:.6f}")
-
-        # Compare if canonicalization stabilizes permutation distances
-        if std_after < std_before:
-            self.logger.info("Canonicalization reduces permutation distance variability across permutations.")
-        else:
-            self.logger.warning("Canonicalization does NOT sufficiently reduce permutation distance variability.")
-
-=======
-            raise
->>>>>>> 2de6495c
+            raise